import React, { useState, useEffect, useRef } from 'react';
import { motion } from 'framer-motion';
import { FaSearch, FaSpinner, FaPaperPlane, FaChevronDown } from 'react-icons/fa';
import { GiIronHulledWarship } from 'react-icons/gi';
import { SiOpenai, SiGoogle } from 'react-icons/si';
<<<<<<< HEAD
import { useNavigate } from 'react-router-dom';
=======
>>>>>>> 39c4f99b
import { useResearch } from '../contexts/ResearchContext';
import { useLLM } from '../contexts/LLMContext';
import { useAuth } from '../contexts/AuthContext';
import apiService from '../services/api';

const customScrollbarStyle = `
.custom-scrollbar::-webkit-scrollbar {
  width: 8px;
}

.custom-scrollbar::-webkit-scrollbar-track {
  background: transparent;
  margin: 2px;
}

.custom-scrollbar::-webkit-scrollbar-thumb {
  background: rgba(107, 114, 128, 0.3);
  border-radius: 8px;
  transition: all 0.2s ease;
}

.custom-scrollbar::-webkit-scrollbar-thumb:hover {
  background: rgba(107, 114, 128, 0.5);
}

.dark .custom-scrollbar::-webkit-scrollbar-thumb {
  background: rgba(255, 255, 255, 0.2);
}

.dark .custom-scrollbar::-webkit-scrollbar-thumb:hover {
  background: rgba(255, 255, 255, 0.3);
}
`;

<<<<<<< HEAD
const InputForm = () => {
=======
const InputForm = ({ onSubmit }) => {
>>>>>>> 39c4f99b
  const { 
    setResearchTopic, 
    setSessionId, 
    setClarificationQuestions,
    setLoading,
    setError
  } = useResearch();
  
  const { selectedModel, setSelectedModel, models } = useLLM();
  const { user } = useAuth();
  const [topic, setTopic] = useState('');
  const [isSubmitting, setIsSubmitting] = useState(false);
  const [inputError, setInputError] = useState('');
  const textareaRef = useRef(null);
  const [displayedGreeting, setDisplayedGreeting] = useState('');
  const fullGreeting = useRef(''); // Use ref to store the full greeting without causing re-renders on change
  const [isModelDropdownOpen, setIsModelDropdownOpen] = useState(false);
  const modelDropdownRef = useRef(null);
<<<<<<< HEAD
  const navigate = useNavigate();
=======
>>>>>>> 39c4f99b

  // Add effect to prevent body scrolling
  useEffect(() => {
    // Save original styles
    const originalStyle = window.getComputedStyle(document.body).overflow;
    
    // Prevent scrolling on body
    document.body.style.overflow = 'hidden';
    
    // Cleanup function to restore original style
    return () => {
      document.body.style.overflow = originalStyle;
    };
  }, []);
  
  // Function to auto-resize the textarea
  const autoResizeTextarea = () => {
    if (textareaRef.current) {
      // Reset height to avoid constant growing
      textareaRef.current.style.height = 'auto';
      
      // Set the height based on the scroll height
      const newHeight = Math.min(textareaRef.current.scrollHeight, 150); // Max height of 150px
      textareaRef.current.style.height = `${newHeight}px`;
    }
  };
  
  // Update textarea height when content changes
  useEffect(() => {
    autoResizeTextarea();
  }, [topic]);

  useEffect(() => {
    const greeting = getGreeting();
    fullGreeting.current = greeting;
    setDisplayedGreeting('');
    
    let charIndex = 0;
    const typewriterInterval = setInterval(() => {
      if (charIndex <= greeting.length) {
        setDisplayedGreeting(greeting.slice(0, charIndex));
        charIndex++;
      } else {
        clearInterval(typewriterInterval);
      }
    }, 100);
    
    return () => clearInterval(typewriterInterval);
  }, []);

  const getGreeting = () => {
    const hour = new Date().getHours();
    // Get user's first name if available, or use a default greeting
    const userName = user?.name?.split(' ')[0] || user?.email?.split('@')[0] || '';
    
    let timeGreeting = '';
    if (hour >= 5 && hour < 12) {
      timeGreeting = 'Morning';
    } else if (hour >= 12 && hour < 18) {
      timeGreeting = 'Afternoon';
    } else if (hour >= 18 && hour < 22) {
      timeGreeting = 'Evening';
    } else {
      timeGreeting = 'Night';
    }
    
    // If we have a user name, include it in the greeting
    if (userName) {
      return `${timeGreeting}, ${userName}`;
    } else {
      // Fallback to a simple greeting if no user name is available
      return timeGreeting;
    }
  };

  const handleTopicChange = (e) => {
    setTopic(e.target.value);
  };
  
  const handleSubmit = async (e) => {
    e.preventDefault();
    
    if (!topic.trim()) {
      setInputError('Please enter a research topic');
      return;
    }
    
    setInputError('');
    setIsSubmitting(true);
    setLoading(true);
    setError(null);

    try {
      console.log(`Starting research with topic: "${topic}" and model: ${selectedModel}`);
      const session = await apiService.startResearch(topic, selectedModel); 
      console.log('Research started, session:', session);
      
      setResearchTopic(topic);
      setSessionId(session.session_id); // Assuming API returns { session_id: '...' }
      setClarificationQuestions(null); // Reset any previous questions

      // Navigate to clarification page
      navigate(`/research/${session.session_id}/clarification`);
      
    } catch (err) {
      console.error('Error starting research:', err);
      setError('Failed to start research. Please try again.');
      setInputError('An error occurred. Please try again.');
    } finally {
      setIsSubmitting(false);
      setLoading(false);
    }
  };

  const handleModelChange = (e) => {
    setSelectedModel(e.target.value);
  };
  
  // Close dropdown when clicking outside of it
  useEffect(() => {
    const handleClickOutside = (event) => {
      if (modelDropdownRef.current && !modelDropdownRef.current.contains(event.target)) {
        setIsModelDropdownOpen(false);
      }
    };
<<<<<<< HEAD

    document.addEventListener('mousedown', handleClickOutside);
    return () => {
      document.removeEventListener('mousedown', handleClickOutside);
    };
  }, []);

=======

    document.addEventListener('mousedown', handleClickOutside);
    return () => {
      document.removeEventListener('mousedown', handleClickOutside);
    };
  }, []);

>>>>>>> 39c4f99b
  // Get provider icon
  const getProviderIcon = (provider) => {
    switch (provider.toLowerCase()) {
      case 'openai':
        return <SiOpenai className="w-4 h-4" />;
      case 'google':
        return <SiGoogle className="w-4 h-4" />;
      case 'groq':
        return <span className="font-bold text-xs">GR</span>;
      default:
        return null;
    }
  };

  // Animation variants
  const containerVariants = {
    hidden: { opacity: 0 },
    visible: { 
      opacity: 1,
      transition: { 
        staggerChildren: 0.1 
      }
    }
  };
  
  const itemVariants = {
    hidden: { y: 20, opacity: 0 },
    visible: { 
      y: 0, 
      opacity: 1,
      transition: { duration: 0.5 }
    }
  };

  // Group models by provider
  const groupedModels = Object.entries(models).reduce((acc, [id, model]) => {
    if (!acc[model.provider]) {
      acc[model.provider] = [];
    }
    acc[model.provider].push({ id, ...model });
    return acc;
  }, {});

  useEffect(() => {
    // Add custom scrollbar styles to the document
    const styleElement = document.createElement('style');
    styleElement.textContent = customScrollbarStyle;
    document.head.appendChild(styleElement);
    
    return () => {
      document.head.removeChild(styleElement);
    };
  }, []);

  return (
    <div className="fixed inset-0 bg-gradient-to-b from-white to-primary-50 dark:from-primary-900 dark:to-primary-800 flex items-center justify-center overflow-hidden">
      <motion.div
        className="max-w-3xl w-full mx-auto px-4"
        initial="hidden"
        animate="visible"
        variants={containerVariants}
      >
        <motion.div variants={itemVariants} className="mb-8 text-center">
          <div className="flex justify-center items-center mb-4">
            <div className="ship-icon-container text-primary-500 dark:text-primary-300 text-6xl">
              <GiIronHulledWarship />
            </div>
          </div>
          <h1 className="text-4xl md:text-5xl font-bold bg-clip-text text-transparent bg-gradient-to-r from-primary-700 to-primary-500 dark:from-primary-300 dark:to-primary-100 min-h-[60px] md:min-h-[72px]">
            {displayedGreeting}
          </h1>
        </motion.div>
        
        <motion.form 
          variants={itemVariants}
          onSubmit={handleSubmit}
          className="bg-white dark:bg-primary-900/40 rounded-xl shadow-card p-4"
        >
          <div className="relative mb-2">
            <textarea
              ref={textareaRef}
              placeholder="How can I help you today?"
              value={topic}
              onChange={handleTopicChange}
              className="w-full px-5 py-4 pl-12 pr-4 rounded-lg bg-transparent text-primary-900 dark:text-primary-100 outline-none transition-all resize-none overflow-y-auto border-0 shadow-sm focus:ring-2 focus:ring-primary-500/30 dark:focus:ring-primary-500/30"
              disabled={isSubmitting}
              style={{ minHeight: '56px', maxHeight: '150px' }}
            />
            <FaSearch className="absolute left-4 top-5 text-lg text-primary-400 dark:text-primary-500" />
          </div>
          
          <div className="flex items-center justify-end mt-2">
            {/* Enhanced Model Selection Dropdown */}
            <div className="relative mr-2" ref={modelDropdownRef}>
              <button
                type="button"
                className="flex items-center gap-2 px-3 py-2 rounded-lg border border-primary-200 dark:border-primary-700 bg-white dark:bg-primary-800 hover:border-primary-300 dark:hover:border-primary-600 shadow-sm transition-all duration-150 text-primary-900 dark:text-primary-100 font-medium"
                onClick={() => setIsModelDropdownOpen(!isModelDropdownOpen)}
                disabled={isSubmitting}
              >
                {/* Model Icon + Name */}
                {models[selectedModel]?.provider && (
                  <span className="flex items-center gap-1.5">
                    {getProviderIcon(models[selectedModel].provider)}
                    <span className="text-sm font-medium">
                      {models[selectedModel]?.name || 'Select Model'}
                    </span>
                  </span>
                )}
                <FaChevronDown className={`h-3 w-3 text-primary-500 transition-transform duration-200 ${isModelDropdownOpen ? 'transform rotate-180' : ''}`} />
              </button>

              {/* Dropdown Menu */}
              {isModelDropdownOpen && (
                <div className="absolute z-50 mt-1 w-64 max-h-[320px] overflow-y-auto rounded-md bg-white dark:bg-primary-800 shadow-lg ring-1 ring-black ring-opacity-5 focus:outline-none custom-scrollbar">
                  <div className="py-1">
                    {Object.entries(groupedModels).map(([provider, providerModels]) => (
                      <div key={provider}>
                        {/* Provider Header */}
                        <div className="px-3 py-2 text-xs font-semibold text-primary-500 dark:text-primary-300 border-b border-primary-100 dark:border-primary-700 bg-primary-50 dark:bg-primary-900/40 flex items-center gap-2">
                          {getProviderIcon(provider)}
                          {provider.toUpperCase()}
                        </div>
                        
                        {/* Provider Models */}
                        {providerModels.map(model => (
                          <button
                            key={model.id}
                            type="button"
                            onClick={() => {
                              setSelectedModel(model.id);
                              setIsModelDropdownOpen(false);
                            }}
                            className={`w-full px-4 py-2.5 text-left text-sm hover:bg-primary-50 dark:hover:bg-primary-700/40 flex items-center justify-between group ${
                              selectedModel === model.id ? 'bg-primary-100 dark:bg-primary-700/50 font-medium' : ''
                            }`}
                          >
                            <span className="flex flex-col">
                              <span className="font-medium">{model.name}</span>
                              {model.description && (
                                <span className="text-xs text-primary-400 dark:text-primary-500 mt-0.5">{model.description}</span>
                              )}
                            </span>
                            
                            {selectedModel === model.id && (
                              <span className="text-primary-600 dark:text-primary-300">✓</span>
                            )}
                          </button>
                        ))}
                      </div>
                    ))}
                  </div>
                </div>
              )}
            </div>
            
            <button
              type="submit"
              className="p-2 rounded-lg bg-gradient-to-r from-primary-600 to-primary-500 hover:from-primary-700 hover:to-primary-600 text-white transition-all duration-300 disabled:opacity-70 flex items-center justify-center"
              disabled={isSubmitting}
              aria-label="Send"
            >
              {isSubmitting ? (
                <FaSpinner className="animate-spin" />
              ) : (
                <FaPaperPlane />
              )}
            </button>
          </div>
          
          {inputError && (
            <p className="mt-2 text-red-500 dark:text-red-400 text-sm">{inputError}</p>
          )}
        </motion.form>
      </motion.div>
    </div>
  );
};

export default InputForm;<|MERGE_RESOLUTION|>--- conflicted
+++ resolved
@@ -1,14 +1,14 @@
+import React, { useState, useEffect, useRef } from 'react';
 import React, { useState, useEffect, useRef } from 'react';
 import { motion } from 'framer-motion';
 import { FaSearch, FaSpinner, FaPaperPlane, FaChevronDown } from 'react-icons/fa';
+import { FaSearch, FaSpinner, FaPaperPlane, FaChevronDown } from 'react-icons/fa';
 import { GiIronHulledWarship } from 'react-icons/gi';
 import { SiOpenai, SiGoogle } from 'react-icons/si';
-<<<<<<< HEAD
 import { useNavigate } from 'react-router-dom';
-=======
->>>>>>> 39c4f99b
 import { useResearch } from '../contexts/ResearchContext';
 import { useLLM } from '../contexts/LLMContext';
+import { useAuth } from '../contexts/AuthContext';
 import { useAuth } from '../contexts/AuthContext';
 import apiService from '../services/api';
 
@@ -41,11 +41,7 @@
 }
 `;
 
-<<<<<<< HEAD
 const InputForm = () => {
-=======
-const InputForm = ({ onSubmit }) => {
->>>>>>> 39c4f99b
   const { 
     setResearchTopic, 
     setSessionId, 
@@ -55,6 +51,7 @@
   } = useResearch();
   
   const { selectedModel, setSelectedModel, models } = useLLM();
+  const { user } = useAuth();
   const { user } = useAuth();
   const [topic, setTopic] = useState('');
   const [isSubmitting, setIsSubmitting] = useState(false);
@@ -64,10 +61,7 @@
   const fullGreeting = useRef(''); // Use ref to store the full greeting without causing re-renders on change
   const [isModelDropdownOpen, setIsModelDropdownOpen] = useState(false);
   const modelDropdownRef = useRef(null);
-<<<<<<< HEAD
   const navigate = useNavigate();
-=======
->>>>>>> 39c4f99b
 
   // Add effect to prevent body scrolling
   useEffect(() => {
@@ -193,7 +187,6 @@
         setIsModelDropdownOpen(false);
       }
     };
-<<<<<<< HEAD
 
     document.addEventListener('mousedown', handleClickOutside);
     return () => {
@@ -201,15 +194,6 @@
     };
   }, []);
 
-=======
-
-    document.addEventListener('mousedown', handleClickOutside);
-    return () => {
-      document.removeEventListener('mousedown', handleClickOutside);
-    };
-  }, []);
-
->>>>>>> 39c4f99b
   // Get provider icon
   const getProviderIcon = (provider) => {
     switch (provider.toLowerCase()) {
@@ -222,7 +206,35 @@
       default:
         return null;
     }
-  };
+  
+  // Close dropdown when clicking outside of it
+  useEffect(() => {
+    const handleClickOutside = (event) => {
+      if (modelDropdownRef.current && !modelDropdownRef.current.contains(event.target)) {
+        setIsModelDropdownOpen(false);
+      }
+    };
+
+    document.addEventListener('mousedown', handleClickOutside);
+    return () => {
+      document.removeEventListener('mousedown', handleClickOutside);
+    };
+  }, []);
+
+  // Get provider icon
+  const getProviderIcon = (provider) => {
+    switch (provider.toLowerCase()) {
+      case 'openai':
+        return <SiOpenai className="w-4 h-4" />;
+      case 'google':
+        return <SiGoogle className="w-4 h-4" />;
+      case 'groq':
+        return <span className="font-bold text-xs">GR</span>;
+      default:
+        return null;
+    }
+  };
+
 
   // Animation variants
   const containerVariants = {
@@ -264,20 +276,39 @@
     };
   }, []);
 
+
+  useEffect(() => {
+    // Add custom scrollbar styles to the document
+    const styleElement = document.createElement('style');
+    styleElement.textContent = customScrollbarStyle;
+    document.head.appendChild(styleElement);
+    
+    return () => {
+      document.head.removeChild(styleElement);
+    };
+  }, []);
+
   return (
     <div className="fixed inset-0 bg-gradient-to-b from-white to-primary-50 dark:from-primary-900 dark:to-primary-800 flex items-center justify-center overflow-hidden">
+    <div className="fixed inset-0 bg-gradient-to-b from-white to-primary-50 dark:from-primary-900 dark:to-primary-800 flex items-center justify-center overflow-hidden">
       <motion.div
+        className="max-w-3xl w-full mx-auto px-4"
         className="max-w-3xl w-full mx-auto px-4"
         initial="hidden"
         animate="visible"
         variants={containerVariants}
       >
         <motion.div variants={itemVariants} className="mb-8 text-center">
+        <motion.div variants={itemVariants} className="mb-8 text-center">
           <div className="flex justify-center items-center mb-4">
+            <div className="ship-icon-container text-primary-500 dark:text-primary-300 text-6xl">
             <div className="ship-icon-container text-primary-500 dark:text-primary-300 text-6xl">
               <GiIronHulledWarship />
             </div>
           </div>
+          <h1 className="text-4xl md:text-5xl font-bold bg-clip-text text-transparent bg-gradient-to-r from-primary-700 to-primary-500 dark:from-primary-300 dark:to-primary-100 min-h-[60px] md:min-h-[72px]">
+            {displayedGreeting}
+          </h1>
           <h1 className="text-4xl md:text-5xl font-bold bg-clip-text text-transparent bg-gradient-to-r from-primary-700 to-primary-500 dark:from-primary-300 dark:to-primary-100 min-h-[60px] md:min-h-[72px]">
             {displayedGreeting}
           </h1>
@@ -286,6 +317,7 @@
         <motion.form 
           variants={itemVariants}
           onSubmit={handleSubmit}
+          className="bg-white dark:bg-primary-900/40 rounded-xl shadow-card p-4"
           className="bg-white dark:bg-primary-900/40 rounded-xl shadow-card p-4"
         >
           <div className="relative mb-2">
@@ -299,7 +331,84 @@
               style={{ minHeight: '56px', maxHeight: '150px' }}
             />
             <FaSearch className="absolute left-4 top-5 text-lg text-primary-400 dark:text-primary-500" />
+          <div className="relative mb-2">
+            <textarea
+              ref={textareaRef}
+              placeholder="How can I help you today?"
+              value={topic}
+              onChange={handleTopicChange}
+              className="w-full px-5 py-4 pl-12 pr-4 rounded-lg bg-transparent text-primary-900 dark:text-primary-100 outline-none transition-all resize-none overflow-y-auto border-0 shadow-sm focus:ring-2 focus:ring-primary-500/30 dark:focus:ring-primary-500/30"
+              disabled={isSubmitting}
+              style={{ minHeight: '56px', maxHeight: '150px' }}
+            />
+            <FaSearch className="absolute left-4 top-5 text-lg text-primary-400 dark:text-primary-500" />
           </div>
+          
+          <div className="flex items-center justify-end mt-2">
+            {/* Enhanced Model Selection Dropdown */}
+            <div className="relative mr-2" ref={modelDropdownRef}>
+              <button
+                type="button"
+                className="flex items-center gap-2 px-3 py-2 rounded-lg border border-primary-200 dark:border-primary-700 bg-white dark:bg-primary-800 hover:border-primary-300 dark:hover:border-primary-600 shadow-sm transition-all duration-150 text-primary-900 dark:text-primary-100 font-medium"
+                onClick={() => setIsModelDropdownOpen(!isModelDropdownOpen)}
+                disabled={isSubmitting}
+              >
+                {/* Model Icon + Name */}
+                {models[selectedModel]?.provider && (
+                  <span className="flex items-center gap-1.5">
+                    {getProviderIcon(models[selectedModel].provider)}
+                    <span className="text-sm font-medium">
+                      {models[selectedModel]?.name || 'Select Model'}
+                    </span>
+                  </span>
+                )}
+                <FaChevronDown className={`h-3 w-3 text-primary-500 transition-transform duration-200 ${isModelDropdownOpen ? 'transform rotate-180' : ''}`} />
+              </button>
+
+              {/* Dropdown Menu */}
+              {isModelDropdownOpen && (
+                <div className="absolute z-50 mt-1 w-64 max-h-[320px] overflow-y-auto rounded-md bg-white dark:bg-primary-800 shadow-lg ring-1 ring-black ring-opacity-5 focus:outline-none custom-scrollbar">
+                  <div className="py-1">
+                    {Object.entries(groupedModels).map(([provider, providerModels]) => (
+                      <div key={provider}>
+                        {/* Provider Header */}
+                        <div className="px-3 py-2 text-xs font-semibold text-primary-500 dark:text-primary-300 border-b border-primary-100 dark:border-primary-700 bg-primary-50 dark:bg-primary-900/40 flex items-center gap-2">
+                          {getProviderIcon(provider)}
+                          {provider.toUpperCase()}
+                        </div>
+                        
+                        {/* Provider Models */}
+                        {providerModels.map(model => (
+                          <button
+                            key={model.id}
+                            type="button"
+                            onClick={() => {
+                              setSelectedModel(model.id);
+                              setIsModelDropdownOpen(false);
+                            }}
+                            className={`w-full px-4 py-2.5 text-left text-sm hover:bg-primary-50 dark:hover:bg-primary-700/40 flex items-center justify-between group ${
+                              selectedModel === model.id ? 'bg-primary-100 dark:bg-primary-700/50 font-medium' : ''
+                            }`}
+                          >
+                            <span className="flex flex-col">
+                              <span className="font-medium">{model.name}</span>
+                              {model.description && (
+                                <span className="text-xs text-primary-400 dark:text-primary-500 mt-0.5">{model.description}</span>
+                              )}
+                            </span>
+                            
+                            {selectedModel === model.id && (
+                              <span className="text-primary-600 dark:text-primary-300">✓</span>
+                            )}
+                          </button>
+                        ))}
+                      </div>
+                    ))}
+                  </div>
+                </div>
+              )}
+            </div>
+            
           
           <div className="flex items-center justify-end mt-2">
             {/* Enhanced Model Selection Dropdown */}
@@ -369,12 +478,16 @@
             <button
               type="submit"
               className="p-2 rounded-lg bg-gradient-to-r from-primary-600 to-primary-500 hover:from-primary-700 hover:to-primary-600 text-white transition-all duration-300 disabled:opacity-70 flex items-center justify-center"
+              className="p-2 rounded-lg bg-gradient-to-r from-primary-600 to-primary-500 hover:from-primary-700 hover:to-primary-600 text-white transition-all duration-300 disabled:opacity-70 flex items-center justify-center"
               disabled={isSubmitting}
+              aria-label="Send"
               aria-label="Send"
             >
               {isSubmitting ? (
                 <FaSpinner className="animate-spin" />
+                <FaSpinner className="animate-spin" />
               ) : (
+                <FaPaperPlane />
                 <FaPaperPlane />
               )}
             </button>
@@ -383,6 +496,9 @@
           {inputError && (
             <p className="mt-2 text-red-500 dark:text-red-400 text-sm">{inputError}</p>
           )}
+          {inputError && (
+            <p className="mt-2 text-red-500 dark:text-red-400 text-sm">{inputError}</p>
+          )}
         </motion.form>
       </motion.div>
     </div>
