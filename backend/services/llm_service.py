--- conflicted
+++ resolved
@@ -91,6 +91,7 @@
     provider = model_settings["provider"]
     api_model_name = model_settings["api_model_name"]
 
+    client = await get_api_client(provider)
     client = await get_api_client(provider)
 
     temp = temperature if temperature is not None else settings.llm_temperature
@@ -267,13 +268,17 @@
     api_model_name = model_settings["api_model_name"]
 
     # Just ensure the client is initialized, but don't try to use the return value directly
+    # Just ensure the client is initialized, but don't try to use the return value directly
     await get_api_client(provider)
 
     temp = temperature if temperature is not None else settings.llm_temperature
 
     logger.info(f"STREAM_LLM_RESPONSE: Checking provider '{provider}' for model '{api_model_name}'")
 
+    logger.info(f"STREAM_LLM_RESPONSE: Checking provider '{provider}' for model '{api_model_name}'")
+
     if provider == "openai":
+        logger.info("STREAM_LLM_RESPONSE: Entering OpenAI block")
         logger.info("STREAM_LLM_RESPONSE: Entering OpenAI block")
         client = _clients["openai"]
         tokens = max_tokens if max_tokens is not None else settings.llm_max_tokens
@@ -294,6 +299,7 @@
 
     elif provider == "google":
         logger.info("STREAM_LLM_RESPONSE: Entering Google block")
+        logger.info("STREAM_LLM_RESPONSE: Entering Google block")
         generation_config = genai.types.GenerationConfig(
             temperature=temp,
         )
@@ -301,13 +307,14 @@
             api_model_name,
             system_instruction=system_message
         )
+        # Use generate_content_async for async iteration
+        response = await model.generate_content_async(
         # Use generate_content_async for async iteration
         response = await model.generate_content_async(
             prompt,
             generation_config=generation_config,
             stream=True
         )
-<<<<<<< HEAD
         try:
             # Use async for to iterate over the asynchronous stream response
             async for chunk in response:
@@ -324,12 +331,6 @@
             # Stop streaming on error within the Google block
             return
             
-=======
-        async for chunk in response:
-            if chunk.text:
-                yield f"data: {json.dumps({'text': chunk.text})}\n\n"
-            await asyncio.sleep(0.01)
->>>>>>> 39c4f99b
     else:
         logger.error(f"STREAM_LLM_RESPONSE: Unknown provider '{provider}' encountered.")
         raise ValueError(f"Unsupported LLM provider: {provider}")